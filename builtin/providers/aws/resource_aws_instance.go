package aws

import (
	"bytes"
	"crypto/sha1"
	"encoding/base64"
	"encoding/hex"
	"fmt"
	"log"
	"strings"
	"time"

	"github.com/aws/aws-sdk-go/aws"
	"github.com/aws/aws-sdk-go/aws/awserr"
	"github.com/aws/aws-sdk-go/service/ec2"
	"github.com/hashicorp/terraform/helper/hashcode"
	"github.com/hashicorp/terraform/helper/resource"
	"github.com/hashicorp/terraform/helper/schema"
)

func resourceAwsInstance() *schema.Resource {
	return &schema.Resource{
		Create: resourceAwsInstanceCreate,
		Read:   resourceAwsInstanceRead,
		Update: resourceAwsInstanceUpdate,
		Delete: resourceAwsInstanceDelete,

		SchemaVersion: 1,
		MigrateState:  resourceAwsInstanceMigrateState,

		Schema: map[string]*schema.Schema{
			"ami": &schema.Schema{
				Type:     schema.TypeString,
				Required: true,
				ForceNew: true,
			},

			"associate_public_ip_address": &schema.Schema{
				Type:     schema.TypeBool,
				ForceNew: true,
				Optional: true,
			},

			"availability_zone": &schema.Schema{
				Type:     schema.TypeString,
				Optional: true,
				Computed: true,
				ForceNew: true,
			},

			"placement_group": &schema.Schema{
				Type:     schema.TypeString,
				Optional: true,
				Computed: true,
				ForceNew: true,
			},

			"instance_type": &schema.Schema{
				Type:     schema.TypeString,
				Required: true,
				ForceNew: true,
			},

			"key_name": &schema.Schema{
				Type:     schema.TypeString,
				Optional: true,
				ForceNew: true,
				Computed: true,
			},

			"subnet_id": &schema.Schema{
				Type:     schema.TypeString,
				Optional: true,
				Computed: true,
				ForceNew: true,
			},

			"private_ip": &schema.Schema{
				Type:     schema.TypeString,
				Optional: true,
				ForceNew: true,
				Computed: true,
			},

			"source_dest_check": &schema.Schema{
				Type:     schema.TypeBool,
				Optional: true,
				Default:  true,
			},

			"user_data": &schema.Schema{
				Type:     schema.TypeString,
				Optional: true,
				ForceNew: true,
				StateFunc: func(v interface{}) string {
					switch v.(type) {
					case string:
						hash := sha1.Sum([]byte(v.(string)))
						return hex.EncodeToString(hash[:])
					default:
						return ""
					}
				},
			},

			"security_groups": &schema.Schema{
				Type:     schema.TypeSet,
				Optional: true,
				Computed: true,
				ForceNew: true,
				Elem:     &schema.Schema{Type: schema.TypeString},
				Set:      schema.HashString,
			},

			"vpc_security_group_ids": &schema.Schema{
				Type:     schema.TypeSet,
				Optional: true,
				Computed: true,
				Elem:     &schema.Schema{Type: schema.TypeString},
				Set: func(v interface{}) int {
					return hashcode.String(v.(string))
				},
			},

			"public_dns": &schema.Schema{
				Type:     schema.TypeString,
				Computed: true,
			},

			"public_ip": &schema.Schema{
				Type:     schema.TypeString,
				Computed: true,
			},

			"private_dns": &schema.Schema{
				Type:     schema.TypeString,
				Computed: true,
			},

			"ebs_optimized": &schema.Schema{
				Type:     schema.TypeBool,
				Optional: true,
			},

			"disable_api_termination": &schema.Schema{
				Type:     schema.TypeBool,
				Optional: true,
			},

                        "instance_initiated_shutdown_behavior": &schema.Schema{
				Type:     schema.TypeString,
				Optional: true,
			        Default:  "stop",
			},
                                                                        
			"monitoring": &schema.Schema{
				Type:     schema.TypeBool,
				Optional: true,
			},

			"iam_instance_profile": &schema.Schema{
				Type:     schema.TypeString,
				ForceNew: true,
				Optional: true,
			},

			"tenancy": &schema.Schema{
				Type:     schema.TypeString,
				Optional: true,
				Computed: true,
				ForceNew: true,
			},

			"tags": tagsSchema(),

			"block_device": &schema.Schema{
				Type:     schema.TypeMap,
				Optional: true,
				Removed:  "Split out into three sub-types; see Changelog and Docs",
			},

			"ebs_block_device": &schema.Schema{
				Type:     schema.TypeSet,
				Optional: true,
				Computed: true,
				Elem: &schema.Resource{
					Schema: map[string]*schema.Schema{
						"delete_on_termination": &schema.Schema{
							Type:     schema.TypeBool,
							Optional: true,
							Default:  true,
							ForceNew: true,
						},

						"device_name": &schema.Schema{
							Type:     schema.TypeString,
							Required: true,
							ForceNew: true,
						},

						"encrypted": &schema.Schema{
							Type:     schema.TypeBool,
							Optional: true,
							Computed: true,
							ForceNew: true,
						},

						"iops": &schema.Schema{
							Type:     schema.TypeInt,
							Optional: true,
							Computed: true,
							ForceNew: true,
						},

						"snapshot_id": &schema.Schema{
							Type:     schema.TypeString,
							Optional: true,
							Computed: true,
							ForceNew: true,
						},

						"volume_size": &schema.Schema{
							Type:     schema.TypeInt,
							Optional: true,
							Computed: true,
							ForceNew: true,
						},

						"volume_type": &schema.Schema{
							Type:     schema.TypeString,
							Optional: true,
							Computed: true,
							ForceNew: true,
						},
					},
				},
				Set: func(v interface{}) int {
					var buf bytes.Buffer
					m := v.(map[string]interface{})
					buf.WriteString(fmt.Sprintf("%s-", m["device_name"].(string)))
					buf.WriteString(fmt.Sprintf("%s-", m["snapshot_id"].(string)))
					return hashcode.String(buf.String())
				},
			},

			"ephemeral_block_device": &schema.Schema{
				Type:     schema.TypeSet,
				Optional: true,
				Computed: true,
				ForceNew: true,
				Elem: &schema.Resource{
					Schema: map[string]*schema.Schema{
						"device_name": &schema.Schema{
							Type:     schema.TypeString,
							Required: true,
						},

						"virtual_name": &schema.Schema{
							Type:     schema.TypeString,
							Required: true,
						},
					},
				},
				Set: func(v interface{}) int {
					var buf bytes.Buffer
					m := v.(map[string]interface{})
					buf.WriteString(fmt.Sprintf("%s-", m["device_name"].(string)))
					buf.WriteString(fmt.Sprintf("%s-", m["virtual_name"].(string)))
					return hashcode.String(buf.String())
				},
			},

			"root_block_device": &schema.Schema{
				// TODO: This is a set because we don't support singleton
				//       sub-resources today. We'll enforce that the set only ever has
				//       length zero or one below. When TF gains support for
				//       sub-resources this can be converted.
				Type:     schema.TypeSet,
				Optional: true,
				Computed: true,
				Elem: &schema.Resource{
					// "You can only modify the volume size, volume type, and Delete on
					// Termination flag on the block device mapping entry for the root
					// device volume." - bit.ly/ec2bdmap
					Schema: map[string]*schema.Schema{
						"delete_on_termination": &schema.Schema{
							Type:     schema.TypeBool,
							Optional: true,
							Default:  true,
							ForceNew: true,
						},

						"iops": &schema.Schema{
							Type:     schema.TypeInt,
							Optional: true,
							Computed: true,
							ForceNew: true,
						},

						"volume_size": &schema.Schema{
							Type:     schema.TypeInt,
							Optional: true,
							Computed: true,
							ForceNew: true,
						},

						"volume_type": &schema.Schema{
							Type:     schema.TypeString,
							Optional: true,
							Computed: true,
							ForceNew: true,
						},
					},
				},
				Set: func(v interface{}) int {
					// there can be only one root device; no need to hash anything
					return 0
				},
			},
		},
	}
}

func resourceAwsInstanceCreate(d *schema.ResourceData, meta interface{}) error {
	conn := meta.(*AWSClient).ec2conn

	instanceOpts, err := buildAwsInstanceOpts(d, meta)
	if err != nil {
		return err
	}

	// Build the creation struct
	runOpts := &ec2.RunInstancesInput{
		BlockDeviceMappings:   instanceOpts.BlockDeviceMappings,
		DisableAPITermination: instanceOpts.DisableAPITermination,
		EBSOptimized:          instanceOpts.EBSOptimized,
		Monitoring:            instanceOpts.Monitoring,
		IAMInstanceProfile:    instanceOpts.IAMInstanceProfile,
		ImageID:               instanceOpts.ImageID,
		InstanceType:          instanceOpts.InstanceType,
		InstanceInitiatedShutdownBehavior: instanceOpts.InstanceInitiatedShutdownBehavior,
		KeyName:               instanceOpts.KeyName,
		MaxCount:              aws.Int64(int64(1)),
		MinCount:              aws.Int64(int64(1)),
		NetworkInterfaces:     instanceOpts.NetworkInterfaces,
		Placement:             instanceOpts.Placement,
		PrivateIPAddress:      instanceOpts.PrivateIPAddress,
		SecurityGroupIDs:      instanceOpts.SecurityGroupIDs,
		SecurityGroups:        instanceOpts.SecurityGroups,
		SubnetID:              instanceOpts.SubnetID,
		UserData:              instanceOpts.UserData64,
	}

	// Create the instance
	log.Printf("[DEBUG] Run configuration: %s", runOpts)

	var runResp *ec2.Reservation
	for i := 0; i < 5; i++ {
		runResp, err = conn.RunInstances(runOpts)
		if awsErr, ok := err.(awserr.Error); ok {
			// IAM profiles can take ~10 seconds to propagate in AWS:
			//  http://docs.aws.amazon.com/AWSEC2/latest/UserGuide/iam-roles-for-amazon-ec2.html#launch-instance-with-role-console
			if awsErr.Code() == "InvalidParameterValue" && strings.Contains(awsErr.Message(), "Invalid IAM Instance Profile") {
				log.Printf("[DEBUG] Invalid IAM Instance Profile referenced, retrying...")
				time.Sleep(2 * time.Second)
				continue
			}
		}
		break
	}
	if err != nil {
		return fmt.Errorf("Error launching source instance: %s", err)
	}

	instance := runResp.Instances[0]
	log.Printf("[INFO] Instance ID: %s", *instance.InstanceID)

	// Store the resulting ID so we can look this up later
	d.SetId(*instance.InstanceID)

	// Wait for the instance to become running so we can get some attributes
	// that aren't available until later.
	log.Printf(
		"[DEBUG] Waiting for instance (%s) to become running",
		*instance.InstanceID)

	stateConf := &resource.StateChangeConf{
		Pending:    []string{"pending"},
		Target:     "running",
		Refresh:    InstanceStateRefreshFunc(conn, *instance.InstanceID),
		Timeout:    10 * time.Minute,
		Delay:      10 * time.Second,
		MinTimeout: 3 * time.Second,
	}

	instanceRaw, err := stateConf.WaitForState()
	if err != nil {
		return fmt.Errorf(
			"Error waiting for instance (%s) to become ready: %s",
			*instance.InstanceID, err)
	}

	instance = instanceRaw.(*ec2.Instance)

	// Initialize the connection info
	if instance.PublicIPAddress != nil {
		d.SetConnInfo(map[string]string{
			"type": "ssh",
			"host": *instance.PublicIPAddress,
		})
	} else if instance.PrivateIPAddress != nil {
		d.SetConnInfo(map[string]string{
			"type": "ssh",
			"host": *instance.PrivateIPAddress,
		})
	}

	// Set our attributes
	if err := resourceAwsInstanceRead(d, meta); err != nil {
		return err
	}

	// Update if we need to
	return resourceAwsInstanceUpdate(d, meta)
}

func resourceAwsInstanceRead(d *schema.ResourceData, meta interface{}) error {
	conn := meta.(*AWSClient).ec2conn

	resp, err := conn.DescribeInstances(&ec2.DescribeInstancesInput{
		InstanceIDs: []*string{aws.String(d.Id())},
	})
	if err != nil {
		// If the instance was not found, return nil so that we can show
		// that the instance is gone.
		if ec2err, ok := err.(awserr.Error); ok && ec2err.Code() == "InvalidInstanceID.NotFound" {
			d.SetId("")
			return nil
		}

		// Some other error, report it
		return err
	}

	// If nothing was found, then return no state
	if len(resp.Reservations) == 0 {
		d.SetId("")
		return nil
	}

	instance := resp.Reservations[0].Instances[0]

	// If the instance is terminated, then it is gone
	if *instance.State.Name == "terminated" {
		d.SetId("")
		return nil
	}

	if instance.Placement != nil {
		d.Set("availability_zone", instance.Placement.AvailabilityZone)
	}
	if instance.Placement.Tenancy != nil {
		d.Set("tenancy", instance.Placement.Tenancy)
	}

	d.Set("ami", instance.ImageID)
	d.Set("instance_type", instance.InstanceType)
	d.Set("key_name", instance.KeyName)
	d.Set("public_dns", instance.PublicDNSName)
	d.Set("public_ip", instance.PublicIPAddress)
	d.Set("private_dns", instance.PrivateDNSName)
	d.Set("private_ip", instance.PrivateIPAddress)
	if len(instance.NetworkInterfaces) > 0 {
		d.Set("subnet_id", instance.NetworkInterfaces[0].SubnetID)
	} else {
		d.Set("subnet_id", instance.SubnetID)
	}
	d.Set("ebs_optimized", instance.EBSOptimized)

	if instance.Monitoring != nil && instance.Monitoring.State != nil {
		monitoringState := *instance.Monitoring.State
		d.Set("monitoring", monitoringState == "enabled" || monitoringState == "pending")
	}

	d.Set("tags", tagsToMap(instance.Tags))

	// Determine whether we're referring to security groups with
	// IDs or names. We use a heuristic to figure this out. By default,
	// we use IDs if we're in a VPC. However, if we previously had an
	// all-name list of security groups, we use names. Or, if we had any
	// IDs, we use IDs.
	useID := instance.SubnetID != nil && *instance.SubnetID != ""
	if v := d.Get("security_groups"); v != nil {
		match := useID
		sgs := v.(*schema.Set).List()
		if len(sgs) > 0 {
			match = false
			for _, v := range v.(*schema.Set).List() {
				if strings.HasPrefix(v.(string), "sg-") {
					match = true
					break
				}
			}
		}

		useID = match
	}

	// Build up the security groups
	sgs := make([]string, 0, len(instance.SecurityGroups))
	if useID {
		for _, sg := range instance.SecurityGroups {
			sgs = append(sgs, *sg.GroupID)
		}
		log.Printf("[DEBUG] Setting Security Group IDs: %#v", sgs)
		if err := d.Set("vpc_security_group_ids", sgs); err != nil {
			return err
		}
	} else {
		for _, sg := range instance.SecurityGroups {
			sgs = append(sgs, *sg.GroupName)
		}
		log.Printf("[DEBUG] Setting Security Group Names: %#v", sgs)
		if err := d.Set("security_groups", sgs); err != nil {
			return err
		}
	}

	if err := readBlockDevices(d, instance, conn); err != nil {
		return err
	}

	return nil
}

func resourceAwsInstanceUpdate(d *schema.ResourceData, meta interface{}) error {
	conn := meta.(*AWSClient).ec2conn

	d.Partial(true)
	if err := setTags(conn, d); err != nil {
		return err
	} else {
		d.SetPartial("tags")
	}

	// SourceDestCheck can only be set on VPC instances
	if d.Get("subnet_id").(string) != "" {
		log.Printf("[INFO] Modifying instance %s", d.Id())
		_, err := conn.ModifyInstanceAttribute(&ec2.ModifyInstanceAttributeInput{
			InstanceID: aws.String(d.Id()),
			SourceDestCheck: &ec2.AttributeBooleanValue{
				Value: aws.Bool(d.Get("source_dest_check").(bool)),
			},
		})
		if err != nil {
			return err
		}
	}

	if d.HasChange("vpc_security_group_ids") {
		var groups []*string
		if v := d.Get("vpc_security_group_ids").(*schema.Set); v.Len() > 0 {
			for _, v := range v.List() {
				groups = append(groups, aws.String(v.(string)))
			}
		}
		_, err := conn.ModifyInstanceAttribute(&ec2.ModifyInstanceAttributeInput{
			InstanceID: aws.String(d.Id()),
			Groups:     groups,
		})
		if err != nil {
			return err
		}
	}

	if d.HasChange("disable_api_termination") {
		_, err := conn.ModifyInstanceAttribute(&ec2.ModifyInstanceAttributeInput{
			InstanceID: aws.String(d.Id()),
			DisableAPITermination: &ec2.AttributeBooleanValue{
				Value: aws.Bool(d.Get("disable_api_termination").(bool)),
			},
		})
		if err != nil {
			return err
		}
	}

<<<<<<< HEAD
	if d.HasChange("instance_initiated_shutdown_behavior") {
		log.Printf("[INFO] Modifying instance %s", d.Id())
		_, err := conn.ModifyInstanceAttribute(&ec2.ModifyInstanceAttributeInput{
			InstanceID: aws.String(d.Id()),
			InstanceInitiatedShutdownBehavior: &ec2.AttributeValue{
				Value: aws.String(d.Get("instance_initiated_shutdown_behavior").(string)),
			},
		})
		if err != nil {
			return err
		}
	}
	
=======
	if d.HasChange("monitoring") {
		var mErr error
		if d.Get("monitoring").(bool) {
			log.Printf("[DEBUG] Enabling monitoring for Instance (%s)", d.Id())
			_, mErr = conn.MonitorInstances(&ec2.MonitorInstancesInput{
				InstanceIDs: []*string{aws.String(d.Id())},
			})
		} else {
			log.Printf("[DEBUG] Disabling monitoring for Instance (%s)", d.Id())
			_, mErr = conn.UnmonitorInstances(&ec2.UnmonitorInstancesInput{
				InstanceIDs: []*string{aws.String(d.Id())},
			})
		}
		if mErr != nil {
			return fmt.Errorf("[WARN] Error updating Instance monitoring: %s", mErr)
		}
	}

>>>>>>> 593d8333
	// TODO(mitchellh): wait for the attributes we modified to
	// persist the change...

	d.Partial(false)

	return resourceAwsInstanceRead(d, meta)
}

func resourceAwsInstanceDelete(d *schema.ResourceData, meta interface{}) error {
	conn := meta.(*AWSClient).ec2conn

	if err := awsTerminateInstance(conn, d.Id()); err != nil {
		return err
	}

	d.SetId("")
	return nil
}

// InstanceStateRefreshFunc returns a resource.StateRefreshFunc that is used to watch
// an EC2 instance.
func InstanceStateRefreshFunc(conn *ec2.EC2, instanceID string) resource.StateRefreshFunc {
	return func() (interface{}, string, error) {
		resp, err := conn.DescribeInstances(&ec2.DescribeInstancesInput{
			InstanceIDs: []*string{aws.String(instanceID)},
		})
		if err != nil {
			if ec2err, ok := err.(awserr.Error); ok && ec2err.Code() == "InvalidInstanceID.NotFound" {
				// Set this to nil as if we didn't find anything.
				resp = nil
			} else {
				log.Printf("Error on InstanceStateRefresh: %s", err)
				return nil, "", err
			}
		}

		if resp == nil || len(resp.Reservations) == 0 || len(resp.Reservations[0].Instances) == 0 {
			// Sometimes AWS just has consistency issues and doesn't see
			// our instance yet. Return an empty state.
			return nil, "", nil
		}

		i := resp.Reservations[0].Instances[0]
		return i, *i.State.Name, nil
	}
}

func readBlockDevices(d *schema.ResourceData, instance *ec2.Instance, conn *ec2.EC2) error {
	ibds, err := readBlockDevicesFromInstance(instance, conn)
	if err != nil {
		return err
	}

	if err := d.Set("ebs_block_device", ibds["ebs"]); err != nil {
		return err
	}
	if ibds["root"] != nil {
		if err := d.Set("root_block_device", []interface{}{ibds["root"]}); err != nil {
			return err
		}
	}

	return nil
}

func readBlockDevicesFromInstance(instance *ec2.Instance, conn *ec2.EC2) (map[string]interface{}, error) {
	blockDevices := make(map[string]interface{})
	blockDevices["ebs"] = make([]map[string]interface{}, 0)
	blockDevices["root"] = nil

	instanceBlockDevices := make(map[string]*ec2.InstanceBlockDeviceMapping)
	for _, bd := range instance.BlockDeviceMappings {
		if bd.EBS != nil {
			instanceBlockDevices[*(bd.EBS.VolumeID)] = bd
		}
	}

	if len(instanceBlockDevices) == 0 {
		return nil, nil
	}

	volIDs := make([]*string, 0, len(instanceBlockDevices))
	for volID := range instanceBlockDevices {
		volIDs = append(volIDs, aws.String(volID))
	}

	// Need to call DescribeVolumes to get volume_size and volume_type for each
	// EBS block device
	volResp, err := conn.DescribeVolumes(&ec2.DescribeVolumesInput{
		VolumeIDs: volIDs,
	})
	if err != nil {
		return nil, err
	}

	for _, vol := range volResp.Volumes {
		instanceBd := instanceBlockDevices[*vol.VolumeID]
		bd := make(map[string]interface{})

		if instanceBd.EBS != nil && instanceBd.EBS.DeleteOnTermination != nil {
			bd["delete_on_termination"] = *instanceBd.EBS.DeleteOnTermination
		}
		if vol.Size != nil {
			bd["volume_size"] = *vol.Size
		}
		if vol.VolumeType != nil {
			bd["volume_type"] = *vol.VolumeType
		}
		if vol.IOPS != nil {
			bd["iops"] = *vol.IOPS
		}

		if blockDeviceIsRoot(instanceBd, instance) {
			blockDevices["root"] = bd
		} else {
			if instanceBd.DeviceName != nil {
				bd["device_name"] = *instanceBd.DeviceName
			}
			if vol.Encrypted != nil {
				bd["encrypted"] = *vol.Encrypted
			}
			if vol.SnapshotID != nil {
				bd["snapshot_id"] = *vol.SnapshotID
			}

			blockDevices["ebs"] = append(blockDevices["ebs"].([]map[string]interface{}), bd)
		}
	}

	return blockDevices, nil
}

func blockDeviceIsRoot(bd *ec2.InstanceBlockDeviceMapping, instance *ec2.Instance) bool {
	return (bd.DeviceName != nil &&
		instance.RootDeviceName != nil &&
		*bd.DeviceName == *instance.RootDeviceName)
}

func fetchRootDeviceName(ami string, conn *ec2.EC2) (*string, error) {
	if ami == "" {
		return nil, fmt.Errorf("Cannot fetch root device name for blank AMI ID.")
	}

	log.Printf("[DEBUG] Describing AMI %q to get root block device name", ami)
	res, err := conn.DescribeImages(&ec2.DescribeImagesInput{
		ImageIDs: []*string{aws.String(ami)},
	})
	if err != nil {
		return nil, err
	}

	// For a bad image, we just return nil so we don't block a refresh
	if len(res.Images) == 0 {
		return nil, nil
	}

	image := res.Images[0]
	rootDeviceName := image.RootDeviceName

	// Some AMIs have a RootDeviceName like "/dev/sda1" that does not appear as a
	// DeviceName in the BlockDeviceMapping list (which will instead have
	// something like "/dev/sda")
	//
	// While this seems like it breaks an invariant of AMIs, it ends up working
	// on the AWS side, and AMIs like this are common enough that we need to
	// special case it so Terraform does the right thing.
	//
	// Our heuristic is: if the RootDeviceName does not appear in the
	// BlockDeviceMapping, assume that the DeviceName of the first
	// BlockDeviceMapping entry serves as the root device.
	rootDeviceNameInMapping := false
	for _, bdm := range image.BlockDeviceMappings {
		if bdm.DeviceName == image.RootDeviceName {
			rootDeviceNameInMapping = true
		}
	}

	if !rootDeviceNameInMapping && len(image.BlockDeviceMappings) > 0 {
		rootDeviceName = image.BlockDeviceMappings[0].DeviceName
	}

	if rootDeviceName == nil {
		return nil, fmt.Errorf("[WARN] Error finding Root Device Name for AMI (%s)", ami)
	}

	return rootDeviceName, nil
}

func readBlockDeviceMappingsFromConfig(
	d *schema.ResourceData, conn *ec2.EC2) ([]*ec2.BlockDeviceMapping, error) {
	blockDevices := make([]*ec2.BlockDeviceMapping, 0)

	if v, ok := d.GetOk("ebs_block_device"); ok {
		vL := v.(*schema.Set).List()
		for _, v := range vL {
			bd := v.(map[string]interface{})
			ebs := &ec2.EBSBlockDevice{
				DeleteOnTermination: aws.Bool(bd["delete_on_termination"].(bool)),
			}

			if v, ok := bd["snapshot_id"].(string); ok && v != "" {
				ebs.SnapshotID = aws.String(v)
			}

			if v, ok := bd["encrypted"].(bool); ok && v {
				ebs.Encrypted = aws.Bool(v)
			}

			if v, ok := bd["volume_size"].(int); ok && v != 0 {
				ebs.VolumeSize = aws.Int64(int64(v))
			}

			if v, ok := bd["volume_type"].(string); ok && v != "" {
				ebs.VolumeType = aws.String(v)
			}

			if v, ok := bd["iops"].(int); ok && v > 0 {
				ebs.IOPS = aws.Int64(int64(v))
			}

			blockDevices = append(blockDevices, &ec2.BlockDeviceMapping{
				DeviceName: aws.String(bd["device_name"].(string)),
				EBS:        ebs,
			})
		}
	}

	if v, ok := d.GetOk("ephemeral_block_device"); ok {
		vL := v.(*schema.Set).List()
		for _, v := range vL {
			bd := v.(map[string]interface{})
			blockDevices = append(blockDevices, &ec2.BlockDeviceMapping{
				DeviceName:  aws.String(bd["device_name"].(string)),
				VirtualName: aws.String(bd["virtual_name"].(string)),
			})
		}
	}

	if v, ok := d.GetOk("root_block_device"); ok {
		vL := v.(*schema.Set).List()
		if len(vL) > 1 {
			return nil, fmt.Errorf("Cannot specify more than one root_block_device.")
		}
		for _, v := range vL {
			bd := v.(map[string]interface{})
			ebs := &ec2.EBSBlockDevice{
				DeleteOnTermination: aws.Bool(bd["delete_on_termination"].(bool)),
			}

			if v, ok := bd["volume_size"].(int); ok && v != 0 {
				ebs.VolumeSize = aws.Int64(int64(v))
			}

			if v, ok := bd["volume_type"].(string); ok && v != "" {
				ebs.VolumeType = aws.String(v)
			}

			if v, ok := bd["iops"].(int); ok && v > 0 {
				ebs.IOPS = aws.Int64(int64(v))
			}

			if dn, err := fetchRootDeviceName(d.Get("ami").(string), conn); err == nil {
				if dn == nil {
					return nil, fmt.Errorf(
						"Expected 1 AMI for ID: %s, got none",
						d.Get("ami").(string))
				}

				blockDevices = append(blockDevices, &ec2.BlockDeviceMapping{
					DeviceName: dn,
					EBS:        ebs,
				})
			} else {
				return nil, err
			}
		}
	}

	return blockDevices, nil
}

type awsInstanceOpts struct {
	BlockDeviceMappings   []*ec2.BlockDeviceMapping
	DisableAPITermination *bool
	EBSOptimized          *bool
	Monitoring            *ec2.RunInstancesMonitoringEnabled
	IAMInstanceProfile    *ec2.IAMInstanceProfileSpecification
	ImageID               *string
	InstanceType          *string
	InstanceInitiatedShutdownBehavior   *string
	KeyName               *string
	NetworkInterfaces     []*ec2.InstanceNetworkInterfaceSpecification
	Placement             *ec2.Placement
	PrivateIPAddress      *string
	SecurityGroupIDs      []*string
	SecurityGroups        []*string
	SpotPlacement         *ec2.SpotPlacement
	SubnetID              *string
	UserData64            *string
}

func buildAwsInstanceOpts(
	d *schema.ResourceData, meta interface{}) (*awsInstanceOpts, error) {
	conn := meta.(*AWSClient).ec2conn

	opts := &awsInstanceOpts{
		DisableAPITermination: aws.Bool(d.Get("disable_api_termination").(bool)),
		EBSOptimized:          aws.Bool(d.Get("ebs_optimized").(bool)),
		ImageID:               aws.String(d.Get("ami").(string)),
		InstanceType:          aws.String(d.Get("instance_type").(string)),
		InstanceInitiatedShutdownBehavior: aws.String(d.Get("instance_initiated_shutdown_behavior").(string)),
	}

	opts.Monitoring = &ec2.RunInstancesMonitoringEnabled{
		Enabled: aws.Bool(d.Get("monitoring").(bool)),
	}

	opts.IAMInstanceProfile = &ec2.IAMInstanceProfileSpecification{
		Name: aws.String(d.Get("iam_instance_profile").(string)),
	}

	opts.UserData64 = aws.String(
		base64.StdEncoding.EncodeToString([]byte(d.Get("user_data").(string))))

	// check for non-default Subnet, and cast it to a String
	subnet, hasSubnet := d.GetOk("subnet_id")
	subnetID := subnet.(string)

	// Placement is used for aws_instance; SpotPlacement is used for
	// aws_spot_instance_request. They represent the same data. :-|
	opts.Placement = &ec2.Placement{
		AvailabilityZone: aws.String(d.Get("availability_zone").(string)),
		GroupName:        aws.String(d.Get("placement_group").(string)),
	}

	opts.SpotPlacement = &ec2.SpotPlacement{
		AvailabilityZone: aws.String(d.Get("availability_zone").(string)),
		GroupName:        aws.String(d.Get("placement_group").(string)),
	}

	if v := d.Get("tenancy").(string); v != "" {
		opts.Placement.Tenancy = aws.String(v)
	}

	associatePublicIPAddress := d.Get("associate_public_ip_address").(bool)

	var groups []*string
	if v := d.Get("security_groups"); v != nil {
		// Security group names.
		// For a nondefault VPC, you must use security group IDs instead.
		// See http://docs.aws.amazon.com/AWSEC2/latest/APIReference/API_RunInstances.html
		sgs := v.(*schema.Set).List()
		if len(sgs) > 0 && hasSubnet {
			log.Printf("[WARN] Deprecated. Attempting to use 'security_groups' within a VPC instance. Use 'vpc_security_group_ids' instead.")
		}
		for _, v := range sgs {
			str := v.(string)
			groups = append(groups, aws.String(str))
		}
	}

	if hasSubnet && associatePublicIPAddress {
		// If we have a non-default VPC / Subnet specified, we can flag
		// AssociatePublicIpAddress to get a Public IP assigned. By default these are not provided.
		// You cannot specify both SubnetId and the NetworkInterface.0.* parameters though, otherwise
		// you get: Network interfaces and an instance-level subnet ID may not be specified on the same request
		// You also need to attach Security Groups to the NetworkInterface instead of the instance,
		// to avoid: Network interfaces and an instance-level security groups may not be specified on
		// the same request
		ni := &ec2.InstanceNetworkInterfaceSpecification{
			AssociatePublicIPAddress: aws.Bool(associatePublicIPAddress),
			DeviceIndex:              aws.Int64(int64(0)),
			SubnetID:                 aws.String(subnetID),
			Groups:                   groups,
		}

		if v, ok := d.GetOk("private_ip"); ok {
			ni.PrivateIPAddress = aws.String(v.(string))
		}

		if v := d.Get("vpc_security_group_ids").(*schema.Set); v.Len() > 0 {
			for _, v := range v.List() {
				ni.Groups = append(ni.Groups, aws.String(v.(string)))
			}
		}

		opts.NetworkInterfaces = []*ec2.InstanceNetworkInterfaceSpecification{ni}
	} else {
		if subnetID != "" {
			opts.SubnetID = aws.String(subnetID)
		}

		if v, ok := d.GetOk("private_ip"); ok {
			opts.PrivateIPAddress = aws.String(v.(string))
		}
		if opts.SubnetID != nil &&
			*opts.SubnetID != "" {
			opts.SecurityGroupIDs = groups
		} else {
			opts.SecurityGroups = groups
		}

		if v := d.Get("vpc_security_group_ids").(*schema.Set); v.Len() > 0 {
			for _, v := range v.List() {
				opts.SecurityGroupIDs = append(opts.SecurityGroupIDs, aws.String(v.(string)))
			}
		}
	}

	if v, ok := d.GetOk("key_name"); ok {
		opts.KeyName = aws.String(v.(string))
	}

	blockDevices, err := readBlockDeviceMappingsFromConfig(d, conn)
	if err != nil {
		return nil, err
	}
	if len(blockDevices) > 0 {
		opts.BlockDeviceMappings = blockDevices
	}

	return opts, nil
}

func awsTerminateInstance(conn *ec2.EC2, id string) error {
	log.Printf("[INFO] Terminating instance: %s", id)
	req := &ec2.TerminateInstancesInput{
		InstanceIDs: []*string{aws.String(id)},
	}
	if _, err := conn.TerminateInstances(req); err != nil {
		return fmt.Errorf("Error terminating instance: %s", err)
	}

	log.Printf("[DEBUG] Waiting for instance (%s) to become terminated", id)

	stateConf := &resource.StateChangeConf{
		Pending:    []string{"pending", "running", "shutting-down", "stopped", "stopping"},
		Target:     "terminated",
		Refresh:    InstanceStateRefreshFunc(conn, id),
		Timeout:    10 * time.Minute,
		Delay:      10 * time.Second,
		MinTimeout: 3 * time.Second,
	}

	_, err := stateConf.WaitForState()
	if err != nil {
		return fmt.Errorf(
			"Error waiting for instance (%s) to terminate: %s", id, err)
	}

	return nil
}<|MERGE_RESOLUTION|>--- conflicted
+++ resolved
@@ -147,12 +147,12 @@
 				Optional: true,
 			},
 
-                        "instance_initiated_shutdown_behavior": &schema.Schema{
-				Type:     schema.TypeString,
-				Optional: true,
-			        Default:  "stop",
-			},
-                                                                        
+			"instance_initiated_shutdown_behavior": &schema.Schema{
+				Type:     schema.TypeString,
+				Optional: true,
+				Default:  "stop",
+			},
+
 			"monitoring": &schema.Schema{
 				Type:     schema.TypeBool,
 				Optional: true,
@@ -331,24 +331,24 @@
 
 	// Build the creation struct
 	runOpts := &ec2.RunInstancesInput{
-		BlockDeviceMappings:   instanceOpts.BlockDeviceMappings,
-		DisableAPITermination: instanceOpts.DisableAPITermination,
-		EBSOptimized:          instanceOpts.EBSOptimized,
-		Monitoring:            instanceOpts.Monitoring,
-		IAMInstanceProfile:    instanceOpts.IAMInstanceProfile,
-		ImageID:               instanceOpts.ImageID,
-		InstanceType:          instanceOpts.InstanceType,
+		BlockDeviceMappings:               instanceOpts.BlockDeviceMappings,
+		DisableAPITermination:             instanceOpts.DisableAPITermination,
+		EBSOptimized:                      instanceOpts.EBSOptimized,
+		Monitoring:                        instanceOpts.Monitoring,
+		IAMInstanceProfile:                instanceOpts.IAMInstanceProfile,
+		ImageID:                           instanceOpts.ImageID,
+		InstanceType:                      instanceOpts.InstanceType,
 		InstanceInitiatedShutdownBehavior: instanceOpts.InstanceInitiatedShutdownBehavior,
-		KeyName:               instanceOpts.KeyName,
-		MaxCount:              aws.Int64(int64(1)),
-		MinCount:              aws.Int64(int64(1)),
-		NetworkInterfaces:     instanceOpts.NetworkInterfaces,
-		Placement:             instanceOpts.Placement,
-		PrivateIPAddress:      instanceOpts.PrivateIPAddress,
-		SecurityGroupIDs:      instanceOpts.SecurityGroupIDs,
-		SecurityGroups:        instanceOpts.SecurityGroups,
-		SubnetID:              instanceOpts.SubnetID,
-		UserData:              instanceOpts.UserData64,
+		KeyName:           instanceOpts.KeyName,
+		MaxCount:          aws.Int64(int64(1)),
+		MinCount:          aws.Int64(int64(1)),
+		NetworkInterfaces: instanceOpts.NetworkInterfaces,
+		Placement:         instanceOpts.Placement,
+		PrivateIPAddress:  instanceOpts.PrivateIPAddress,
+		SecurityGroupIDs:  instanceOpts.SecurityGroupIDs,
+		SecurityGroups:    instanceOpts.SecurityGroups,
+		SubnetID:          instanceOpts.SubnetID,
+		UserData:          instanceOpts.UserData64,
 	}
 
 	// Create the instance
@@ -585,7 +585,6 @@
 		}
 	}
 
-<<<<<<< HEAD
 	if d.HasChange("instance_initiated_shutdown_behavior") {
 		log.Printf("[INFO] Modifying instance %s", d.Id())
 		_, err := conn.ModifyInstanceAttribute(&ec2.ModifyInstanceAttributeInput{
@@ -598,8 +597,7 @@
 			return err
 		}
 	}
-	
-=======
+
 	if d.HasChange("monitoring") {
 		var mErr error
 		if d.Get("monitoring").(bool) {
@@ -618,7 +616,6 @@
 		}
 	}
 
->>>>>>> 593d8333
 	// TODO(mitchellh): wait for the attributes we modified to
 	// persist the change...
 
@@ -901,23 +898,23 @@
 }
 
 type awsInstanceOpts struct {
-	BlockDeviceMappings   []*ec2.BlockDeviceMapping
-	DisableAPITermination *bool
-	EBSOptimized          *bool
-	Monitoring            *ec2.RunInstancesMonitoringEnabled
-	IAMInstanceProfile    *ec2.IAMInstanceProfileSpecification
-	ImageID               *string
-	InstanceType          *string
-	InstanceInitiatedShutdownBehavior   *string
-	KeyName               *string
-	NetworkInterfaces     []*ec2.InstanceNetworkInterfaceSpecification
-	Placement             *ec2.Placement
-	PrivateIPAddress      *string
-	SecurityGroupIDs      []*string
-	SecurityGroups        []*string
-	SpotPlacement         *ec2.SpotPlacement
-	SubnetID              *string
-	UserData64            *string
+	BlockDeviceMappings               []*ec2.BlockDeviceMapping
+	DisableAPITermination             *bool
+	EBSOptimized                      *bool
+	Monitoring                        *ec2.RunInstancesMonitoringEnabled
+	IAMInstanceProfile                *ec2.IAMInstanceProfileSpecification
+	ImageID                           *string
+	InstanceType                      *string
+	InstanceInitiatedShutdownBehavior *string
+	KeyName                           *string
+	NetworkInterfaces                 []*ec2.InstanceNetworkInterfaceSpecification
+	Placement                         *ec2.Placement
+	PrivateIPAddress                  *string
+	SecurityGroupIDs                  []*string
+	SecurityGroups                    []*string
+	SpotPlacement                     *ec2.SpotPlacement
+	SubnetID                          *string
+	UserData64                        *string
 }
 
 func buildAwsInstanceOpts(
@@ -925,10 +922,10 @@
 	conn := meta.(*AWSClient).ec2conn
 
 	opts := &awsInstanceOpts{
-		DisableAPITermination: aws.Bool(d.Get("disable_api_termination").(bool)),
-		EBSOptimized:          aws.Bool(d.Get("ebs_optimized").(bool)),
-		ImageID:               aws.String(d.Get("ami").(string)),
-		InstanceType:          aws.String(d.Get("instance_type").(string)),
+		DisableAPITermination:             aws.Bool(d.Get("disable_api_termination").(bool)),
+		EBSOptimized:                      aws.Bool(d.Get("ebs_optimized").(bool)),
+		ImageID:                           aws.String(d.Get("ami").(string)),
+		InstanceType:                      aws.String(d.Get("instance_type").(string)),
 		InstanceInitiatedShutdownBehavior: aws.String(d.Get("instance_initiated_shutdown_behavior").(string)),
 	}
 
